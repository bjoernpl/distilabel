<div align="center">
  <h1>⚗️ distilabel</h1>
</div>
<h3 align="center">Synthesize data for AI and add feedback on the fly!</h2>

<p align="center">
<a  href="https://pypi.org/project/distilabel/">
<img alt="CI" src="https://img.shields.io/pypi/v/distilabel.svg?style=flat-round&logo=pypi&logoColor=white">
</a>
<a href="https://pepy.tech/project/distilabel">
<img alt="CI" src="https://static.pepy.tech/personalized-badge/distilabel?period=month&units=international_system&left_color=grey&right_color=blue&left_text=pypi%20downloads/month">
</a>
</p>

<p align="center">
<a href="https://twitter.com/argilla_io">
<img src="https://img.shields.io/badge/twitter-black?logo=x"/>
</a>
<a href="https://www.linkedin.com/company/argilla-io">
<img src="https://img.shields.io/badge/linkedin-blue?logo=linkedin"/>
</a>
<a href="https://join.slack.com/t/rubrixworkspace/shared_invite/zt-whigkyjn-a3IUJLD7gDbTZ0rKlvcJ5g">
<img src="https://img.shields.io/badge/slack-purple?logo=slack"/>
</a>
</p>

Distilabel is the **framework for synthetic data and AI feedback for AI engineers** that require **high-quality outputs, full data ownership, and overall efficiency**.

If you just want to get started, we recommend you check the [documentation](http://distilabel.argilla.io/). Curious, and want to know more? Keep reading!
<!-- ![overview](https://github.com/argilla-io/distilabel/assets/36760800/360110da-809d-4e24-a29b-1a1a8bc4f9b7)  -->

<<<<<<< HEAD
## Why use Distilabel?
=======
> [!WARNING]
> `distilabel` is currently under active development and we're iterating quickly, so take into account that we may introduce breaking changes in the releases during the upcoming weeks. Also, the `README` might be outdated so the best place to get started is the [documentation](http://distilabel.argilla.io/).
>>>>>>> 1240852c

Whether you are working on **a predictive model** that computes semantic similarity or the next **generative model** that is going to beat the LLM benchmarks. Our framework ensures that the **hard data work pays off**. Distilabel is the missing piece that helps you **synthesize data** and provide **AI feedback**.

### Improve your AI output quality through data quality

Compute is expensive and output quality is important. We help you **focus on data quality**, which tackles the root cause of both of these problems at once. Distilabel helps you to synthesize and judge data to let you spend your valuable time on **achieveing and keeping high-quality standards for your data**.

### Take control of your data and models

**Ownership of data for fine-tuning your own LLMs** is not easy but Distilabel can help you to get started. We integrate **AI feedback from any LLM provider out there** using one unified API.

### Improve efficiency by quickly iterating on the right research and LLMs

Synthesize and judge data with **latest research papers** while ensuring **flexibility, scalability and fault tolerance**. So you can focus on improving your data and training your models.

## 🏘️ Community

We are an open-source community-driven project and we love to hear from you. Here are some ways to get involved:

- [Community Meetup](https://lu.ma/embed-checkout/evt-IQtRiSuXZCIW6FB): listen in or present during one of our bi-weekly events.

- [Slack](https://join.slack.com/t/rubrixworkspace/shared_invite/zt-whigkyjn-a3IUJLD7gDbTZ0rKlvcJ5g): get direct support from the community.

- [Roadmap](https://github.com/orgs/argilla-io/projects/10/views/1): plans change but we love to discuss those with our community so feel encouraged to participate.

## What do people build with Distilabel?

Distilabel is a tool that can be used to **synthesize data and provide AI feedback**. Our community uses Distilabel to create amazing [datasets](https://huggingface.co/datasets?other=distilabel) and [models](https://huggingface.co/models?other=distilabel), and **we love contributions to open-source** ourselves too.

- The [1M OpenHermesPreference](https://huggingface.co/datasets/argilla/OpenHermesPreferences) is a dataset of ~1 million AI preferences derived from teknium/OpenHermes-2.5. It shows how we can use Distilabel to **synthesize data on an immense scale**.
- Our [distilabeled Intel Orca DPO dataset](https://huggingface.co/datasets/argilla/distilabel-intel-orca-dpo-pairs) and the [improved OpenHermes model](https://huggingface.co/argilla/distilabeled-OpenHermes-2.5-Mistral-7B),, show how we **improve model performance by filtering out 50%** of the original dataset through **AI feedback**.
- The [haiku DPO data](https://github.com/davanstrien/haiku-dpo) outlines how anyone can create a **dataset for a specific task** and **the latest research papers** to improve the quality of the dataset.

## 👨🏽‍💻 Installation

```sh
pip install distilabel --upgrade
```

Requires Python 3.8+

In addition, the following extras are available:

- `hf-transformers`: for using models available in [transformers](https://github.com/huggingface/transformers) package via the `TransformersLLM` integration.
- `hf-inference-endpoints`: for using the [HuggingFace Inference Endpoints](https://huggingface.co/inference-endpoints) via the `InferenceEndpointsLLM` integration.
- `openai`: for using (Azure) OpenAI API models via the `OpenAILLM` integration.
- `vllm`: for using [vllm](https://github.com/vllm-project/vllm) serving engine via the `vLLM` integration.
- `llama-cpp`: for using [llama-cpp-python](https://github.com/abetlen/llama-cpp-python) as Python bindings for `llama.cpp`.
- `ollama`: for using [Ollama](https://github.com/ollama/ollama) and their available models via their Python client.
- `together`: for using [Together Inference](https://www.together.ai/products) via their Python client.
- `anyscale`: for using [Anyscale endpoints](https://www.anyscale.com/endpoints).
- `ollama`: for using [Ollama](https://ollama.ai/).
- `mistralai`: for using [Mistral AI](https://docs.mistral.ai/platform/endpoints/) via their Python client.
- `vertexai`: for using both [Google Vertex AI](https://cloud.google.com/vertex-ai/?&gad_source=1&hl=es) offerings: their proprietary models and endpoints via their Python client [`google-cloud-aiplatform`](https://github.com/googleapis/python-aiplatform).
- `argilla`: for exporting the generated datasets to [Argilla](https://argilla.io/).

### Example

To run the following example you must install `distilabel` with both `openai` and `argilla` extras:

```sh
pip install "distilabel[openai,argilla]" --upgrade
```

Then run the following example:

```python
from datasets import load_dataset
from distilabel.llm import OpenAILLM
from distilabel.pipeline import pipeline
from distilabel.tasks import TextGenerationTask

dataset = (
    load_dataset("HuggingFaceH4/instruction-dataset", split="test[:10]")
    .remove_columns(["completion", "meta"])
    .rename_column("prompt", "input")
)

# Create a `Task` for generating text given an instruction.
task = TextGenerationTask()

# Create a `LLM` for generating text using the `Task` created in
# the first step. As the `LLM` will generate text, it will be a `generator`.
generator = OpenAILLM(task=task, max_new_tokens=512)

# Create a pre-defined `Pipeline` using the `pipeline` function and the
# `generator` created in step 2. The `pipeline` function will create a
# `labeller` LLM using `OpenAILLM` with the `UltraFeedback` task for
# instruction following assessment.
pipeline = pipeline("preference", "instruction-following", generator=generator)

dataset = pipeline.generate(dataset)
```

### Argilla Integration

Distilabel integrates smoothly with Argilla and provides all the necessary configurations to make giving a final human touch as easy as possible. The following example shows how to convert a dataset to Argilla.

```python
import argilla as rg

rg.init(api_url="<YOUR_ARGILLA_API_URL>", api_key="<YOUR_ARGILLA_API_KEY>")

# Convert the dataset to Argilla format
rg_dataset = dataset.to_argilla()

# Push the dataset to Argilla
rg_dataset.push_to_argilla(name="preference-dataset", workspace="admin")
```

<<<<<<< HEAD
=======
## Azure OpenAI API

To use the Azure OpenAI API you can use the `distilabel.llm.OpenAILLM` but in a slightly different way than using 
the regular OpenAI API. For now, you will need to instantiate an `openai.AzureOpenAI` client yourself and pass
that to the `OpenAILLM` constructor rather than relying on its `model` and `api_key` arguments. Secondly,
instead of using `model` to define the model you want to use (like `gpt4`), you need to set `model` to your
Azure deployment name.

An example

```python
from distilabel.llm import OpenAILLM
from distilabel.tasks import TextGenerationTask
from openai import AzureOpenAI


api_key= "<azure-super-secret-api-key>"
api_version = "2024-02-15-preview"  # replace with your own
azure_endpoint = "https://<endpoint-name>.openai.azure.com"
deployment = "<deployment-name>"

client = AzureOpenAI(
    api_key=api_key,
    api_version=api_version,
    azure_endpoint=azure_endpoint
)

llm = OpenAILLM(
    task=TextGenerationTask(),
    client=client,  # Important!
    model=deployment,  # Important!
)

messages = [{"input": "Write me a short poem."}]

print(llm.generate(messages))
```

## More examples

>>>>>>> 1240852c
Find more examples of different use cases of `distilabel` under [`examples/`](./examples/).

## Badges

If you build something cool with `distilabel` consider adding one of these badges to your dataset or model card.

    [<img src="https://raw.githubusercontent.com/argilla-io/distilabel/main/docs/assets/distilabel-badge-light.png" alt="Built with Distilabel" width="200" height="32"/>](https://github.com/argilla-io/distilabel)

[<img src="https://raw.githubusercontent.com/argilla-io/distilabel/main/docs/assets/distilabel-badge-light.png" alt="Built with Distilabel" width="200" height="32"/>](https://github.com/argilla-io/distilabel)

    [<img src="https://raw.githubusercontent.com/argilla-io/distilabel/main/docs/assets/distilabel-badge-dark.png" alt="Built with Distilabel" width="200" height="32"/>](https://github.com/argilla-io/distilabel)

[<img src="https://raw.githubusercontent.com/argilla-io/distilabel/main/docs/assets/distilabel-badge-dark.png" alt="Built with Distilabel" width="200" height="32"/>](https://github.com/argilla-io/distilabel)

## Contribute

To directly contribute with `distilabel`, check our [good first issues](https://github.com/argilla-io/distilabel/issues?q=is%3Aissue+is%3Aopen+label%3A%22good+first+issue%22) or [open a new one](https://github.com/argilla-io/distilabel/issues/new/choose).
<|MERGE_RESOLUTION|>--- conflicted
+++ resolved
@@ -29,12 +29,7 @@
 If you just want to get started, we recommend you check the [documentation](http://distilabel.argilla.io/). Curious, and want to know more? Keep reading!
 <!-- ![overview](https://github.com/argilla-io/distilabel/assets/36760800/360110da-809d-4e24-a29b-1a1a8bc4f9b7)  -->
 
-<<<<<<< HEAD
 ## Why use Distilabel?
-=======
-> [!WARNING]
-> `distilabel` is currently under active development and we're iterating quickly, so take into account that we may introduce breaking changes in the releases during the upcoming weeks. Also, the `README` might be outdated so the best place to get started is the [documentation](http://distilabel.argilla.io/).
->>>>>>> 1240852c
 
 Whether you are working on **a predictive model** that computes semantic similarity or the next **generative model** that is going to beat the LLM benchmarks. Our framework ensures that the **hard data work pays off**. Distilabel is the missing piece that helps you **synthesize data** and provide **AI feedback**.
 
@@ -145,49 +140,6 @@
 rg_dataset.push_to_argilla(name="preference-dataset", workspace="admin")
 ```
 
-<<<<<<< HEAD
-=======
-## Azure OpenAI API
-
-To use the Azure OpenAI API you can use the `distilabel.llm.OpenAILLM` but in a slightly different way than using 
-the regular OpenAI API. For now, you will need to instantiate an `openai.AzureOpenAI` client yourself and pass
-that to the `OpenAILLM` constructor rather than relying on its `model` and `api_key` arguments. Secondly,
-instead of using `model` to define the model you want to use (like `gpt4`), you need to set `model` to your
-Azure deployment name.
-
-An example
-
-```python
-from distilabel.llm import OpenAILLM
-from distilabel.tasks import TextGenerationTask
-from openai import AzureOpenAI
-
-
-api_key= "<azure-super-secret-api-key>"
-api_version = "2024-02-15-preview"  # replace with your own
-azure_endpoint = "https://<endpoint-name>.openai.azure.com"
-deployment = "<deployment-name>"
-
-client = AzureOpenAI(
-    api_key=api_key,
-    api_version=api_version,
-    azure_endpoint=azure_endpoint
-)
-
-llm = OpenAILLM(
-    task=TextGenerationTask(),
-    client=client,  # Important!
-    model=deployment,  # Important!
-)
-
-messages = [{"input": "Write me a short poem."}]
-
-print(llm.generate(messages))
-```
-
-## More examples
-
->>>>>>> 1240852c
 Find more examples of different use cases of `distilabel` under [`examples/`](./examples/).
 
 ## Badges
