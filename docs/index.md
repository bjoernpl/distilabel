--- conflicted
+++ resolved
@@ -19,24 +19,6 @@
 
 In addition, the following extras are available:
 
-<<<<<<< HEAD
-- `anthropic`: for using [anthropic](https://github.com/anthropics/anthropic-sdk-python) models.
-- `argilla`: for exporting the generated datasets to [Argilla](https://argilla.io/).
-- `hf-transformers`: for using models available in [transformers](https://github.com/huggingface/transformers) package via the `TransformersLLM` integration.
-- `hf-inference-endpoints`: for using the [HuggingFace Inference Endpoints](https://huggingface.co/inference-endpoints) via the `InferenceEndpointsLLM` integration.
-- `litellm`: for calling LLM APIs using OpenAI format via [litellm](https://github.com/BerriAI/litellm).
-- `llama-cpp`: for using [llama-cpp-python](https://github.com/abetlen/llama-cpp-python) as Python bindings for `llama.cpp`.
-- `mistralai`: for using [mistral AI](https://docs.mistral.ai/platform/endpoints/) models.
-- `ollama`: for using [Ollama](https://github.com/ollama/ollama) and their available models via their Python client.
-- `openai`: for using OpenAI API models via the `OpenAILLM` integration.
-- `together`: for using [Together Inference](https://www.together.ai/products) via their Python client.
-- `vllm`: for using [vllm](https://github.com/vllm-project/vllm) serving engine via the `vLLM` integration.
-- `vertexai`: for using both [Google Vertex AI](https://cloud.google.com/vertex-ai/?&gad_source=1&hl=es) offerings: their proprietary models and endpoints via their Python client [`google-cloud-aiplatform`](https://github.com/googleapis/python-aiplatform).
-
-## Quick example
-
-ADD SHOWCASE EXAMPLE
-=======
 - `anthropic`: for using models available in [Anthropic API](https://www.anthropic.com/api) via the `AnthropicLLM` integration.
 - `argilla`: for exporting the generated datasets to [Argilla](https://argilla.io/).
 - `hf-transformers`: for using models available in [transformers](https://github.com/huggingface/transformers) package via the `TransformersLLM` integration.
@@ -52,18 +34,4 @@
 
 ## Quick example
 
-```python
---8<-- "docs/snippets/quick-example.py"
-```
-
-1. Create a `Task` for generating text given an instruction.
-2. Create a `LLM` for generating text using the `Task` created in the first step. As the `LLM` will generate text, it will be a `generator`.
-3. Create a pre-defined `Pipeline` using the `pipeline` function and the `generator` created in step 2. The `pipeline` function
-will create a `labeller` LLM using `OpenAILLM` with the `UltraFeedback` task for instruction following assessment.
-
-!!! note
-    To run the script successfully, ensure you have assigned your OpenAI API key to the `OPENAI_API_KEY` environment variable.
-
-For a more complete example, check out our awesome tutorials in the docs or the example below:
-
->>>>>>> 1a258e86
+ADD SHOWCASE EXAMPLE